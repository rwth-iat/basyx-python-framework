# Copyright (c) 2024 the Eclipse BaSyx Authors
#
# This program and the accompanying materials are made available under the terms of the MIT License, available in
# the LICENSE file of this project.
#
# SPDX-License-Identifier: MIT

# TODO: remove this once the werkzeug type annotations have been fixed
#  https://github.com/pallets/werkzeug/issues/2836
# mypy: disable-error-code="arg-type"

import abc
import base64
import binascii
import datetime
import enum
import io
import json
import itertools

from lxml import etree  # type: ignore
import werkzeug.exceptions
import werkzeug.routing
import werkzeug.urls
import werkzeug.utils
from werkzeug.exceptions import BadRequest, Conflict, NotFound, UnprocessableEntity
from werkzeug.routing import MapAdapter, Rule, Submount
from werkzeug.wrappers import Request, Response
from werkzeug.datastructures import FileStorage

from basyx.aas import model
from ._generic import XML_NS_MAP
from .xml import XMLConstructables, read_aas_xml_element, xml_serialization, object_to_xml_element
from .json import AASToJsonEncoder, StrictAASFromJsonDecoder, StrictStrippedAASFromJsonDecoder
from . import aasx

from typing import Callable, Dict, Iterable, Iterator, List, Optional, Type, TypeVar, Union, Tuple, Any


@enum.unique
class MessageType(enum.Enum):
    UNDEFINED = enum.auto()
    INFO = enum.auto()
    WARNING = enum.auto()
    ERROR = enum.auto()
    EXCEPTION = enum.auto()

    def __str__(self):
        return self.name.capitalize()


class Message:
    def __init__(self, code: str, text: str, message_type: MessageType = MessageType.UNDEFINED,
                 timestamp: Optional[datetime.datetime] = None):
        self.code: str = code
        self.text: str = text
        self.message_type: MessageType = message_type
        self.timestamp: datetime.datetime = timestamp if timestamp is not None else datetime.datetime.now(datetime.UTC)


class Result:
    def __init__(self, success: bool, messages: Optional[List[Message]] = None):
        if messages is None:
            messages = []
        self.success: bool = success
        self.messages: List[Message] = messages


class ResultToJsonEncoder(AASToJsonEncoder):
    @classmethod
    def _result_to_json(cls, result: Result) -> Dict[str, object]:
        return {
            "success": result.success,
            "messages": result.messages
        }

    @classmethod
    def _message_to_json(cls, message: Message) -> Dict[str, object]:
        return {
            "messageType": message.message_type,
            "text": message.text,
            "code": message.code,
            "timestamp": message.timestamp.isoformat()
        }

    def default(self, obj: object) -> object:
        if isinstance(obj, Result):
            return self._result_to_json(obj)
        if isinstance(obj, Message):
            return self._message_to_json(obj)
        if isinstance(obj, MessageType):
            return str(obj)
        return super().default(obj)


class StrippedResultToJsonEncoder(ResultToJsonEncoder):
    stripped = True


ResponseData = Union[Result, object, List[object]]


class APIResponse(abc.ABC, Response):
    @abc.abstractmethod
    def __init__(self, obj: Optional[ResponseData] = None, cursor: Optional[int] = None,
                 stripped: bool = False, *args, **kwargs):
        super().__init__(*args, **kwargs)
        if obj is None:
            self.status_code = 204
        else:
            self.data = self.serialize(obj, cursor, stripped)

    @abc.abstractmethod
    def serialize(self, obj: ResponseData, cursor: Optional[int], stripped: bool) -> str:
        pass


class JsonResponse(APIResponse):
    def __init__(self, *args, content_type="application/json", **kwargs):
        super().__init__(*args, **kwargs, content_type=content_type)

    def serialize(self, obj: ResponseData, cursor: Optional[int], stripped: bool) -> str:
        if cursor is None:
            data = obj
        else:
            data = {
                "paging_metadata": {"cursor": cursor},
                "result": obj
            }
        return json.dumps(
            data,
            cls=StrippedResultToJsonEncoder if stripped else ResultToJsonEncoder,
            separators=(",", ":")
        )


class XmlResponse(APIResponse):
    def __init__(self, *args, content_type="application/xml", **kwargs):
        super().__init__(*args, **kwargs, content_type=content_type)

    def serialize(self, obj: ResponseData, cursor: Optional[int], stripped: bool) -> str:
        root_elem = etree.Element("response", nsmap=XML_NS_MAP)
        if cursor is not None:
            root_elem.set("cursor", str(cursor))
        if isinstance(obj, Result):
            result_elem = result_to_xml(obj, **XML_NS_MAP)
            for child in result_elem:
                root_elem.append(child)
        elif isinstance(obj, list):
            for item in obj:
                item_elem = object_to_xml_element(item)
                root_elem.append(item_elem)
        else:
            obj_elem = object_to_xml_element(obj)
            for child in obj_elem:
                root_elem.append(child)
        etree.cleanup_namespaces(root_elem)
        xml_str = etree.tostring(root_elem, xml_declaration=True, encoding="utf-8")
        return xml_str


class XmlResponseAlt(XmlResponse):
    def __init__(self, *args, content_type="text/xml", **kwargs):
        super().__init__(*args, **kwargs, content_type=content_type)


def result_to_xml(result: Result, **kwargs) -> etree.Element:
    result_elem = etree.Element("result", **kwargs)
    success_elem = etree.Element("success")
    success_elem.text = xml_serialization.boolean_to_xml(result.success)
    messages_elem = etree.Element("messages")
    for message in result.messages:
        messages_elem.append(message_to_xml(message))

    result_elem.append(success_elem)
    result_elem.append(messages_elem)
    return result_elem


def message_to_xml(message: Message) -> etree.Element:
    message_elem = etree.Element("message")
    message_type_elem = etree.Element("messageType")
    message_type_elem.text = str(message.message_type)
    text_elem = etree.Element("text")
    text_elem.text = message.text
    code_elem = etree.Element("code")
    code_elem.text = message.code
    timestamp_elem = etree.Element("timestamp")
    timestamp_elem.text = message.timestamp.isoformat()

    message_elem.append(message_type_elem)
    message_elem.append(text_elem)
    message_elem.append(code_elem)
    message_elem.append(timestamp_elem)
    return message_elem


def get_response_type(request: Request) -> Type[APIResponse]:
    response_types: Dict[str, Type[APIResponse]] = {
        "application/json": JsonResponse,
        "application/xml": XmlResponse,
        "text/xml": XmlResponseAlt
    }
    if len(request.accept_mimetypes) == 0:
        return JsonResponse
    mime_type = request.accept_mimetypes.best_match(response_types)
    if mime_type is None:
        raise werkzeug.exceptions.NotAcceptable(f"This server supports the following content types: "
                                                + ", ".join(response_types.keys()))
    return response_types[mime_type]


def http_exception_to_response(exception: werkzeug.exceptions.HTTPException, response_type: Type[APIResponse]) \
        -> APIResponse:
    headers = exception.get_headers()
    location = exception.get_response().location
    if location is not None:
        headers.append(("Location", location))
    if exception.code and exception.code >= 400:
        message = Message(type(exception).__name__, exception.description if exception.description is not None else "",
                          MessageType.ERROR)
        result = Result(False, [message])
    else:
        result = Result(False)
    return response_type(result, status=exception.code, headers=headers)


def is_stripped_request(request: Request) -> bool:
    return request.args.get("level") == "core"


T = TypeVar("T")

BASE64URL_ENCODING = "utf-8"


def base64url_decode(data: str) -> str:
    try:
        # If the requester omits the base64 padding, an exception will be raised.
        # However, Python doesn't complain about too much padding,
        # thus we simply always append two padding characters (==).
        # See also: https://stackoverflow.com/a/49459036/4780052
        decoded = base64.urlsafe_b64decode(data + "==").decode(BASE64URL_ENCODING)
    except binascii.Error:
        raise BadRequest(f"Encoded data {data} is invalid base64url!")
    except UnicodeDecodeError:
        raise BadRequest(f"Encoded base64url value is not a valid {BASE64URL_ENCODING} string!")
    return decoded


def base64url_encode(data: str) -> str:
    encoded = base64.urlsafe_b64encode(data.encode(BASE64URL_ENCODING)).decode("ascii")
    return encoded


class HTTPApiDecoder:
    # these are the types we can construct (well, only the ones we need)
    type_constructables_map = {
        model.AssetAdministrationShell: XMLConstructables.ASSET_ADMINISTRATION_SHELL,
        model.AssetInformation: XMLConstructables.ASSET_INFORMATION,
        model.ModelReference: XMLConstructables.MODEL_REFERENCE,
        model.SpecificAssetId: XMLConstructables.SPECIFIC_ASSET_ID,
        model.Qualifier: XMLConstructables.QUALIFIER,
        model.Submodel: XMLConstructables.SUBMODEL,
        model.SubmodelElement: XMLConstructables.SUBMODEL_ELEMENT,
        model.Reference: XMLConstructables.REFERENCE
    }

    @classmethod
    def check_type_supportance(cls, type_: type):
        if type_ not in cls.type_constructables_map:
            raise TypeError(f"Parsing {type_} is not supported!")

    @classmethod
    def assert_type(cls, obj: object, type_: Type[T]) -> T:
        if not isinstance(obj, type_):
            raise UnprocessableEntity(f"Object {obj!r} is not of type {type_.__name__}!")
        return obj

    @classmethod
    def json_list(cls, data: Union[str, bytes], expect_type: Type[T], stripped: bool, expect_single: bool) -> List[T]:
        cls.check_type_supportance(expect_type)
        decoder: Type[StrictAASFromJsonDecoder] = StrictStrippedAASFromJsonDecoder if stripped \
            else StrictAASFromJsonDecoder
        try:
            parsed = json.loads(data, cls=decoder)
            if not isinstance(parsed, list):
                if not expect_single:
                    raise UnprocessableEntity(f"Expected List[{expect_type.__name__}], got {parsed!r}!")
                parsed = [parsed]
            elif expect_single:
                raise UnprocessableEntity(f"Expected a single object of type {expect_type.__name__}, got {parsed!r}!")
            # TODO: the following is ugly, but necessary because references aren't self-identified objects
            #  in the json schema
            # TODO: json deserialization will always create an ModelReference[Submodel], xml deserialization determines
            #  that automatically
            constructor: Optional[Callable[..., T]] = None
            args = []
            if expect_type is model.ModelReference:
                constructor = decoder._construct_model_reference  # type: ignore[assignment]
                args.append(model.Submodel)
            elif expect_type is model.AssetInformation:
                constructor = decoder._construct_asset_information  # type: ignore[assignment]
            elif expect_type is model.SpecificAssetId:
                constructor = decoder._construct_specific_asset_id  # type: ignore[assignment]
            elif expect_type is model.Reference:
                constructor = decoder._construct_reference   # type: ignore[assignment]
            elif expect_type is model.Qualifier:
                constructor = decoder._construct_qualifier  # type: ignore[assignment]

            if constructor is not None:
                # construct elements that aren't self-identified
                return [constructor(obj, *args) for obj in parsed]

        except (KeyError, ValueError, TypeError, json.JSONDecodeError, model.AASConstraintViolation) as e:
            raise UnprocessableEntity(str(e)) from e

        return [cls.assert_type(obj, expect_type) for obj in parsed]

    @classmethod
    def base64urljson_list(cls, data: str, expect_type: Type[T], stripped: bool, expect_single: bool)\
            -> List[T]:
        data = base64url_decode(data)
        return cls.json_list(data, expect_type, stripped, expect_single)

    @classmethod
    def json(cls, data: Union[str, bytes], expect_type: Type[T], stripped: bool) -> T:
        return cls.json_list(data, expect_type, stripped, True)[0]

    @classmethod
    def base64urljson(cls, data: str, expect_type: Type[T], stripped: bool) -> T:
        data = base64url_decode(data)
        return cls.json_list(data, expect_type, stripped, True)[0]

    @classmethod
    def xml(cls, data: bytes, expect_type: Type[T], stripped: bool) -> T:
        cls.check_type_supportance(expect_type)
        try:
            xml_data = io.BytesIO(data)
            rv = read_aas_xml_element(xml_data, cls.type_constructables_map[expect_type],
                                      stripped=stripped, failsafe=False)
        except (KeyError, ValueError) as e:
            # xml deserialization creates an error chain. since we only return one error, return the root cause
            f: BaseException = e
            while f.__cause__ is not None:
                f = f.__cause__
            raise UnprocessableEntity(str(f)) from e
        except (etree.XMLSyntaxError, model.AASConstraintViolation) as e:
            raise UnprocessableEntity(str(e)) from e
        return cls.assert_type(rv, expect_type)

    @classmethod
    def request_body(cls, request: Request, expect_type: Type[T], stripped: bool) -> T:
        """
        TODO: werkzeug documentation recommends checking the content length before retrieving the body to prevent
              running out of memory. but it doesn't state how to check the content length
              also: what would be a reasonable maximum content length? the request body isn't limited by the xml/json
              schema
            In the meeting (25.11.2020) we discussed, this may refer to a reverse proxy in front of this WSGI app,
            which should limit the maximum content length.
        """
        valid_content_types = ("application/json", "application/xml", "text/xml")

        if request.mimetype not in valid_content_types:
            raise werkzeug.exceptions.UnsupportedMediaType(
                f"Invalid content-type: {request.mimetype}! Supported types: "
                + ", ".join(valid_content_types))

        if request.mimetype == "application/json":
            return cls.json(request.get_data(), expect_type, stripped)
        return cls.xml(request.get_data(), expect_type, stripped)


class Base64URLConverter(werkzeug.routing.UnicodeConverter):

    def to_url(self, value: model.Identifier) -> str:
        return super().to_url(base64url_encode(value))

    def to_python(self, value: str) -> model.Identifier:
        value = super().to_python(value)
        decoded = base64url_decode(super().to_python(value))
        return decoded


class IdShortPathConverter(werkzeug.routing.UnicodeConverter):
    id_short_sep = "."

    def to_url(self, value: List[str]) -> str:
        return super().to_url(self.id_short_sep.join(id_short for id_short in value))

    def to_python(self, value: str) -> List[str]:
        id_shorts = super().to_python(value).split(self.id_short_sep)
        for id_short in id_shorts:
            try:
                model.Referable.validate_id_short(id_short)
            except (ValueError, model.AASConstraintViolation):
                raise BadRequest(f"{id_short} is not a valid id_short!")
        return id_shorts


class WSGIApp:
<<<<<<< HEAD
    def __init__(self, object_store: model.AbstractObjectStore, base_path: str = "/api/v3.0"):
=======
    def __init__(self, object_store: model.AbstractObjectStore, file_store: aasx.AbstractSupplementaryFileContainer):
>>>>>>> 610ca9cf
        self.object_store: model.AbstractObjectStore = object_store
        self.file_store: aasx.AbstractSupplementaryFileContainer = file_store
        self.url_map = werkzeug.routing.Map([
            Submount(base_path, [
                Submount("/serialization", [
                    Rule("/", methods=["GET"], endpoint=self.not_implemented)
                ]),
                Submount("/description", [
                    Rule("/", methods=["GET"], endpoint=self.not_implemented)
                ]),
                Submount("/shells", [
                    Rule("/", methods=["GET"], endpoint=self.get_aas_all),
                    Rule("/", methods=["POST"], endpoint=self.post_aas),
                    Rule("/$reference/", methods=["GET"], endpoint=self.get_aas_all_reference),
                    Submount("/<base64url:aas_id>", [
                        Rule("/", methods=["GET"], endpoint=self.get_aas),
                        Rule("/", methods=["PUT"], endpoint=self.put_aas),
                        Rule("/", methods=["DELETE"], endpoint=self.delete_aas),
                        Rule("/$reference/", methods=["GET"], endpoint=self.get_aas_reference),
                        Submount("/asset-information", [
                            Rule("/", methods=["GET"], endpoint=self.get_aas_asset_information),
                            Rule("/", methods=["PUT"], endpoint=self.put_aas_asset_information),
                            Submount("/thumbnail", [
                                Rule("/", methods=["GET"], endpoint=self.not_implemented),
                                Rule("/", methods=["PUT"], endpoint=self.not_implemented),
                                Rule("/", methods=["DELETE"], endpoint=self.not_implemented)
                            ])
                        ]),
                        Submount("/submodel-refs", [
                            Rule("/", methods=["GET"], endpoint=self.get_aas_submodel_refs),
                            Rule("/", methods=["POST"], endpoint=self.post_aas_submodel_refs),
                            Rule("/<base64url:submodel_id>/", methods=["DELETE"],
                                 endpoint=self.delete_aas_submodel_refs_specific)
                        ]),
                        Submount("/submodels/<base64url:submodel_id>", [
                            Rule("/", methods=["PUT"], endpoint=self.put_aas_submodel_refs_submodel),
                            Rule("/", methods=["DELETE"], endpoint=self.delete_aas_submodel_refs_submodel),
                            Rule("/", endpoint=self.aas_submodel_refs_redirect),
                            Rule("/<path:path>/", endpoint=self.aas_submodel_refs_redirect)
                        ])
                    ])
                ]),
                Submount("/submodels", [
                    Rule("/", methods=["GET"], endpoint=self.get_submodel_all),
                    Rule("/", methods=["POST"], endpoint=self.post_submodel),
                    Rule("/$metadata/", methods=["GET"], endpoint=self.get_submodel_all_metadata),
                    Rule("/$reference/", methods=["GET"], endpoint=self.get_submodel_all_reference),
                    Rule("/$value/", methods=["GET"], endpoint=self.not_implemented),
                    Rule("/$path/", methods=["GET"], endpoint=self.not_implemented),
                    Submount("/<base64url:submodel_id>", [
                        Rule("/", methods=["GET"], endpoint=self.get_submodel),
                        Rule("/", methods=["PUT"], endpoint=self.put_submodel),
                        Rule("/", methods=["DELETE"], endpoint=self.delete_submodel),
                        Rule("/", methods=["PATCH"], endpoint=self.not_implemented),
                        Rule("/$metadata/", methods=["GET"], endpoint=self.get_submodels_metadata),
                        Rule("/$metadata/", methods=["PATCH"], endpoint=self.not_implemented),
                        Rule("/$value/", methods=["GET"], endpoint=self.not_implemented),
                        Rule("/$value/", methods=["PATCH"], endpoint=self.not_implemented),
                        Rule("/$reference/", methods=["GET"], endpoint=self.get_submodels_reference),
                        Rule("/$path/", methods=["GET"], endpoint=self.not_implemented),
                        Submount("/submodel-elements", [
                            Rule("/", methods=["GET"], endpoint=self.get_submodel_submodel_elements),
                            Rule("/", methods=["POST"],
                                 endpoint=self.post_submodel_submodel_elements_id_short_path),
                            Rule("/$metadata/", methods=["GET"],
                                 endpoint=self.get_submodel_submodel_elements_metadata),
                            Rule("/$reference/", methods=["GET"],
                                 endpoint=self.get_submodel_submodel_elements_reference),
                            Rule("/$value/", methods=["GET"], endpoint=self.not_implemented),
                            Rule("/$path/", methods=["GET"], endpoint=self.not_implemented),
                            Submount("/<id_short_path:id_shorts>", [
                                Rule("/", methods=["GET"],
                                     endpoint=self.get_submodel_submodel_elements_id_short_path),
                                Rule("/", methods=["POST"],
                                     endpoint=self.post_submodel_submodel_elements_id_short_path),
                                Rule("/", methods=["PUT"],
                                     endpoint=self.put_submodel_submodel_elements_id_short_path),
                                Rule("/", methods=["DELETE"],
                                     endpoint=self.delete_submodel_submodel_elements_id_short_path),
                                Rule("/", methods=["PATCH"], endpoint=self.not_implemented),
                                Rule("/$metadata/", methods=["GET"],
                                     endpoint=self.get_submodel_submodel_elements_id_short_path_metadata),
                                Rule("/$metadata/", methods=["PATCH"], endpoint=self.not_implemented),
                                Rule("/$reference/", methods=["GET"],
                                     endpoint=self.get_submodel_submodel_elements_id_short_path_reference),
                                Rule("/$value/", methods=["GET"], endpoint=self.not_implemented),
                                Rule("/$value/", methods=["PATCH"], endpoint=self.not_implemented),
                                Rule("/$path/", methods=["GET"], endpoint=self.not_implemented),
                                Submount("/attachment", [
                                    Rule("/", methods=["GET"],
                                         endpoint=self.get_submodel_submodel_element_attachment),
                                    Rule("/", methods=["PUT"],
                                         endpoint=self.put_submodel_submodel_element_attachment),
                                    Rule("/", methods=["DELETE"],
                                         endpoint=self.delete_submodel_submodel_element_attachment)
                                ]),
                                Submount("/invoke", [
                                    Rule("/", methods=["POST"], endpoint=self.not_implemented),
                                    Rule("/$value/", methods=["POST"], endpoint=self.not_implemented)
                                ]),
                                Submount("/invoke-async", [
                                    Rule("/", methods=["POST"], endpoint=self.not_implemented),
                                    Rule("/$value/", methods=["POST"], endpoint=self.not_implemented)
                                ]),
                                Submount("/operation-status", [
                                    Rule("/<base64url:handleId>/", methods=["GET"],
                                         endpoint=self.not_implemented)
                                ]),
                                Submount("/operation-results", [
                                    Rule("/<base64url:handleId>/", methods=["GET"],
                                         endpoint=self.not_implemented),
                                    Rule("/<base64url:handleId>/$value/", methods=["GET"],
                                         endpoint=self.not_implemented)
                                ]),
                                Submount("/qualifiers", [
                                    Rule("/", methods=["GET"],
                                         endpoint=self.get_submodel_submodel_element_qualifiers),
                                    Rule("/", methods=["POST"],
                                         endpoint=self.post_submodel_submodel_element_qualifiers),
                                    Rule("/<base64url:qualifier_type>/", methods=["GET"],
                                         endpoint=self.get_submodel_submodel_element_qualifiers),
                                    Rule("/<base64url:qualifier_type>/", methods=["PUT"],
                                         endpoint=self.put_submodel_submodel_element_qualifiers),
                                    Rule("/<base64url:qualifier_type>/", methods=["DELETE"],
                                         endpoint=self.delete_submodel_submodel_element_qualifiers)
                                ])
                            ])
                        ]),
                        Submount("/qualifiers", [
                            Rule("/", methods=["GET"], endpoint=self.get_submodel_submodel_element_qualifiers),
                            Rule("/", methods=["POST"],
                                 endpoint=self.post_submodel_submodel_element_qualifiers),
                            Rule("/<base64url:qualifier_type>/", methods=["GET"],
                                 endpoint=self.get_submodel_submodel_element_qualifiers),
                            Rule("/<base64url:qualifier_type>/", methods=["PUT"],
                                 endpoint=self.put_submodel_submodel_element_qualifiers),
                            Rule("/<base64url:qualifier_type>/", methods=["DELETE"],
                                 endpoint=self.delete_submodel_submodel_element_qualifiers)
                        ])
                    ])
                ])
            ])
        ], converters={
            "base64url": Base64URLConverter,
            "id_short_path": IdShortPathConverter
        })

    # TODO: the parameters can be typed via builtin wsgiref with Python 3.11+
    def __call__(self, environ, start_response) -> Iterable[bytes]:
        response: Response = self.handle_request(Request(environ))
        return response(environ, start_response)

    def _get_obj_ts(self, identifier: model.Identifier, type_: Type[model.provider._IT]) -> model.provider._IT:
        identifiable = self.object_store.get(identifier)
        if not isinstance(identifiable, type_):
            raise NotFound(f"No {type_.__name__} with {identifier} found!")
        identifiable.update()
        return identifiable

    def _get_all_obj_of_type(self, type_: Type[model.provider._IT]) -> Iterator[model.provider._IT]:
        for obj in self.object_store:
            if isinstance(obj, type_):
                obj.update()
                yield obj

    def _resolve_reference(self, reference: model.ModelReference[model.base._RT]) -> model.base._RT:
        try:
            return reference.resolve(self.object_store)
        except (KeyError, TypeError, model.UnexpectedTypeError) as e:
            raise werkzeug.exceptions.InternalServerError(str(e)) from e

    @classmethod
    def _get_nested_submodel_element(cls, namespace: model.UniqueIdShortNamespace, id_shorts: List[str]) \
            -> model.SubmodelElement:
        if not id_shorts:
            raise ValueError("No id_shorts specified!")

        try:
            ret = namespace.get_referable(id_shorts)
        except KeyError as e:
            raise NotFound(e.args[0])
        except (TypeError, ValueError) as e:
            raise BadRequest(e.args[0])

        if not isinstance(ret, model.SubmodelElement):
            raise BadRequest(f"{ret!r} is not a submodel element!")
        return ret

    @classmethod
    def _get_submodel_or_nested_submodel_element(cls, submodel: model.Submodel, id_shorts: List[str]) \
            -> Union[model.Submodel, model.SubmodelElement]:
        try:
            return cls._get_nested_submodel_element(submodel, id_shorts)
        except ValueError:
            return submodel

    @classmethod
    def _expect_namespace(cls, obj: object, needle: str) -> model.UniqueIdShortNamespace:
        if not isinstance(obj, model.UniqueIdShortNamespace):
            raise BadRequest(f"{obj!r} is not a namespace, can't locate {needle}!")
        return obj

    @classmethod
    def _namespace_submodel_element_op(cls, namespace: model.UniqueIdShortNamespace, op: Callable[[str], T], arg: str) \
            -> T:
        try:
            return op(arg)
        except KeyError as e:
            raise NotFound(f"Submodel element with id_short {arg} not found in {namespace!r}") from e

    @classmethod
    def _qualifiable_qualifier_op(cls, qualifiable: model.Qualifiable, op: Callable[[str], T], arg: str) -> T:
        try:
            return op(arg)
        except KeyError as e:
            raise NotFound(f"Qualifier with type {arg!r} not found in {qualifiable!r}") from e

    @classmethod
    def _get_submodel_reference(cls, aas: model.AssetAdministrationShell, submodel_id: model.NameType) \
            -> model.ModelReference[model.Submodel]:
        # TODO: this is currently O(n), could be O(1) as aas.submodel, but keys would have to precisely match, as they
        #  are hashed including their KeyType
        for ref in aas.submodel:
            if ref.get_identifier() == submodel_id:
                return ref
        raise NotFound(f"The AAS {aas!r} doesn't have a submodel reference to {submodel_id!r}!")

    @classmethod
    def _get_slice(cls, request: Request, iterator: Iterator[T]) -> Tuple[Iterator[T], int]:
        limit_str = request.args.get('limit', default="10")
        cursor_str = request.args.get('cursor', default="0")
        try:
            limit, cursor = int(limit_str), int(cursor_str)
            if limit < 0 or cursor < 0:
                raise ValueError
        except ValueError:
            raise BadRequest("Cursor and limit must be positive integers!")
        start_index = cursor
        end_index = cursor + limit
        paginated_slice = itertools.islice(iterator, start_index, end_index)
        return paginated_slice, end_index

    def _get_shells(self, request: Request) -> Tuple[Iterator[model.AssetAdministrationShell], int]:
        aas: Iterator[model.AssetAdministrationShell] = self._get_all_obj_of_type(model.AssetAdministrationShell)

        id_short = request.args.get("idShort")
        if id_short is not None:
            aas = filter(lambda shell: shell.id_short == id_short, aas)

        asset_ids = request.args.getlist("assetIds")
        if asset_ids is not None:
            # Decode and instantiate SpecificAssetIds
            # This needs to be a list, otherwise we can only iterate it once.
            specific_asset_ids: List[model.SpecificAssetId] = list(
                map(lambda asset_id: HTTPApiDecoder.base64urljson(asset_id, model.SpecificAssetId, False), asset_ids))
            # Filter AAS based on these SpecificAssetIds
            aas = filter(lambda shell: all(specific_asset_id in shell.asset_information.specific_asset_id
                         for specific_asset_id in specific_asset_ids), aas)

        paginated_aas, end_index = self._get_slice(request, aas)
        return paginated_aas, end_index

    def _get_shell(self, url_args: Dict) -> model.AssetAdministrationShell:
        return self._get_obj_ts(url_args["aas_id"], model.AssetAdministrationShell)

    def _get_submodels(self, request: Request) -> Tuple[Iterator[model.Submodel], int]:
        submodels: Iterator[model.Submodel] = self._get_all_obj_of_type(model.Submodel)
        id_short = request.args.get("idShort")
        if id_short is not None:
            submodels = filter(lambda sm: sm.id_short == id_short, submodels)
        semantic_id = request.args.get("semanticId")
        if semantic_id is not None:
            spec_semantic_id = HTTPApiDecoder.base64urljson(
                semantic_id, model.Reference, False)  # type: ignore[type-abstract]
            submodels = filter(lambda sm: sm.semantic_id == spec_semantic_id, submodels)
        paginated_submodels, end_index = self._get_slice(request, submodels)
        return paginated_submodels, end_index

    def _get_submodel(self, url_args: Dict) -> model.Submodel:
        return self._get_obj_ts(url_args["submodel_id"], model.Submodel)

    def _get_submodel_submodel_elements(self, request: Request, url_args: Dict) ->\
            Tuple[Iterator[model.SubmodelElement], int]:
        submodel = self._get_submodel(url_args)
        paginated_submodel_elements: Iterator[model.SubmodelElement]
        paginated_submodel_elements, end_index = self._get_slice(request, submodel.submodel_element)
        return paginated_submodel_elements, end_index

    def _get_submodel_submodel_elements_id_short_path(self, url_args: Dict) \
            -> model.SubmodelElement:
        submodel = self._get_submodel(url_args)
        submodel_element = self._get_nested_submodel_element(submodel, url_args["id_shorts"])
        return submodel_element

    def handle_request(self, request: Request):
        map_adapter: MapAdapter = self.url_map.bind_to_environ(request.environ)
        try:
            endpoint, values = map_adapter.match()
            if endpoint is None:
                raise werkzeug.exceptions.NotImplemented("This route is not yet implemented.")
            # TODO: remove this 'type: ignore' comment once the werkzeug type annotations have been fixed
            #  https://github.com/pallets/werkzeug/issues/2836
            return endpoint(request, values, map_adapter=map_adapter)  # type: ignore[operator]
        # any raised error that leaves this function will cause a 500 internal server error
        # so catch raised http exceptions and return them
        except werkzeug.exceptions.NotAcceptable as e:
            return e
        except werkzeug.exceptions.HTTPException as e:
            try:
                # get_response_type() may raise a NotAcceptable error, so we have to handle that
                return http_exception_to_response(e, get_response_type(request))
            except werkzeug.exceptions.NotAcceptable as e:
                return e

    # ------ all not implemented ROUTES -------
    def not_implemented(self, request: Request, url_args: Dict, **_kwargs) -> Response:
        raise werkzeug.exceptions.NotImplemented(f"This route is not implemented!")

    # ------ AAS REPO ROUTES -------
    def get_aas_all(self, request: Request, url_args: Dict, **_kwargs) -> Response:
        response_t = get_response_type(request)
        aashels, cursor = self._get_shells(request)
        return response_t(list(aashels), cursor=cursor)

    def post_aas(self, request: Request, url_args: Dict, map_adapter: MapAdapter) -> Response:
        response_t = get_response_type(request)
        aas = HTTPApiDecoder.request_body(request, model.AssetAdministrationShell, False)
        try:
            self.object_store.add(aas)
        except KeyError as e:
            raise Conflict(f"AssetAdministrationShell with Identifier {aas.id} already exists!") from e
        aas.commit()
        created_resource_url = map_adapter.build(self.get_aas, {
            "aas_id": aas.id
        }, force_external=True)
        return response_t(aas, status=201, headers={"Location": created_resource_url})

    def get_aas_all_reference(self, request: Request, url_args: Dict, **_kwargs) -> Response:
        response_t = get_response_type(request)
        aashells, cursor = self._get_shells(request)
        references: list[model.ModelReference] = [model.ModelReference.from_referable(aas)
                                                  for aas in aashells]
        return response_t(references, cursor=cursor)

    # --------- AAS ROUTES ---------
    def get_aas(self, request: Request, url_args: Dict, **_kwargs) -> Response:
        response_t = get_response_type(request)
        aas = self._get_shell(url_args)
        return response_t(aas)

    def get_aas_reference(self, request: Request, url_args: Dict, **_kwargs) -> Response:
        response_t = get_response_type(request)
        aas = self._get_shell(url_args)
        reference = model.ModelReference.from_referable(aas)
        return response_t(reference)

    def put_aas(self, request: Request, url_args: Dict, **_kwargs) -> Response:
        response_t = get_response_type(request)
        aas = self._get_shell(url_args)
        aas.update_from(HTTPApiDecoder.request_body(request, model.AssetAdministrationShell,
                                                    is_stripped_request(request)))
        aas.commit()
        return response_t()

    def delete_aas(self, request: Request, url_args: Dict, **_kwargs) -> Response:
        response_t = get_response_type(request)
        self.object_store.remove(self._get_shell(url_args))
        return response_t()

    def get_aas_asset_information(self, request: Request, url_args: Dict, **_kwargs) -> Response:
        response_t = get_response_type(request)
        aas = self._get_shell(url_args)
        return response_t(aas.asset_information)

    def put_aas_asset_information(self, request: Request, url_args: Dict, **_kwargs) -> Response:
        response_t = get_response_type(request)
        aas = self._get_shell(url_args)
        aas.asset_information = HTTPApiDecoder.request_body(request, model.AssetInformation, False)
        aas.commit()
        return response_t()

    def get_aas_submodel_refs(self, request: Request, url_args: Dict, **_kwargs) -> Response:
        response_t = get_response_type(request)
        aas = self._get_shell(url_args)
        submodel_refs: Iterator[model.ModelReference[model.Submodel]]
        submodel_refs, cursor = self._get_slice(request, aas.submodel)
        return response_t(list(submodel_refs), cursor=cursor)

    def post_aas_submodel_refs(self, request: Request, url_args: Dict, **_kwargs) -> Response:
        response_t = get_response_type(request)
        aas = self._get_shell(url_args)
        sm_ref = HTTPApiDecoder.request_body(request, model.ModelReference, False)
        if sm_ref in aas.submodel:
            raise Conflict(f"{sm_ref!r} already exists!")
        aas.submodel.add(sm_ref)
        aas.commit()
        return response_t(sm_ref, status=201)

    def delete_aas_submodel_refs_specific(self, request: Request, url_args: Dict, **_kwargs) -> Response:
        response_t = get_response_type(request)
        aas = self._get_shell(url_args)
        aas.submodel.remove(self._get_submodel_reference(aas, url_args["submodel_id"]))
        aas.commit()
        return response_t()

    def put_aas_submodel_refs_submodel(self, request: Request, url_args: Dict, **_kwargs) -> Response:
        response_t = get_response_type(request)
        aas = self._get_shell(url_args)
        sm_ref = self._get_submodel_reference(aas, url_args["submodel_id"])
        submodel = self._resolve_reference(sm_ref)
        new_submodel = HTTPApiDecoder.request_body(request, model.Submodel, is_stripped_request(request))
        # determine whether the id changed in advance, in case something goes wrong while updating the submodel
        id_changed: bool = submodel.id != new_submodel.id
        # TODO: https://github.com/eclipse-basyx/basyx-python-sdk/issues/216
        submodel.update_from(new_submodel)
        submodel.commit()
        if id_changed:
            aas.submodel.remove(sm_ref)
            aas.submodel.add(model.ModelReference.from_referable(submodel))
            aas.commit()
        return response_t()

    def delete_aas_submodel_refs_submodel(self, request: Request, url_args: Dict, **_kwargs) -> Response:
        response_t = get_response_type(request)
        aas = self._get_shell(url_args)
        sm_ref = self._get_submodel_reference(aas, url_args["submodel_id"])
        submodel = self._resolve_reference(sm_ref)
        self.object_store.remove(submodel)
        aas.submodel.remove(sm_ref)
        aas.commit()
        return response_t()

    def aas_submodel_refs_redirect(self, request: Request, url_args: Dict, map_adapter: MapAdapter) -> Response:
        aas = self._get_shell(url_args)
        # the following makes sure the reference exists
        self._get_submodel_reference(aas, url_args["submodel_id"])
        redirect_url = map_adapter.build(self.get_submodel, {
            "submodel_id": url_args["submodel_id"]
        }, force_external=True)
        if "path" in url_args:
            redirect_url += url_args["path"] + "/"
        if request.query_string:
            redirect_url += "?" + request.query_string.decode("ascii")
        return werkzeug.utils.redirect(redirect_url, 307)

    # ------ SUBMODEL REPO ROUTES -------
    def get_submodel_all(self, request: Request, url_args: Dict, **_kwargs) -> Response:
        response_t = get_response_type(request)
        submodels, cursor = self._get_submodels(request)
        return response_t(list(submodels), cursor=cursor, stripped=is_stripped_request(request))

    def post_submodel(self, request: Request, url_args: Dict, map_adapter: MapAdapter) -> Response:
        response_t = get_response_type(request)
        submodel = HTTPApiDecoder.request_body(request, model.Submodel, is_stripped_request(request))
        try:
            self.object_store.add(submodel)
        except KeyError as e:
            raise Conflict(f"Submodel with Identifier {submodel.id} already exists!") from e
        submodel.commit()
        created_resource_url = map_adapter.build(self.get_submodel, {
            "submodel_id": submodel.id
        }, force_external=True)
        return response_t(submodel, status=201, headers={"Location": created_resource_url})

    def get_submodel_all_metadata(self, request: Request, url_args: Dict, **_kwargs) -> Response:
        response_t = get_response_type(request)
        submodels, cursor = self._get_submodels(request)
        return response_t(list(submodels), cursor=cursor, stripped=True)

    def get_submodel_all_reference(self, request: Request, url_args: Dict, **_kwargs) -> Response:
        response_t = get_response_type(request)
        submodels, cursor = self._get_submodels(request)
        references: list[model.ModelReference] = [model.ModelReference.from_referable(submodel)
                                                  for submodel in submodels]
        return response_t(references, cursor=cursor, stripped=is_stripped_request(request))

    # --------- SUBMODEL ROUTES ---------

    def delete_submodel(self, request: Request, url_args: Dict, **_kwargs) -> Response:
        response_t = get_response_type(request)
        self.object_store.remove(self._get_obj_ts(url_args["submodel_id"], model.Submodel))
        return response_t()

    def get_submodel(self, request: Request, url_args: Dict, **_kwargs) -> Response:
        response_t = get_response_type(request)
        submodel = self._get_submodel(url_args)
        return response_t(submodel, stripped=is_stripped_request(request))

    def get_submodels_metadata(self, request: Request, url_args: Dict, **_kwargs) -> Response:
        response_t = get_response_type(request)
        submodel = self._get_submodel(url_args)
        return response_t(submodel, stripped=True)

    def get_submodels_reference(self, request: Request, url_args: Dict, **_kwargs) -> Response:
        response_t = get_response_type(request)
        submodel = self._get_submodel(url_args)
        reference = model.ModelReference.from_referable(submodel)
        return response_t(reference, stripped=is_stripped_request(request))

    def put_submodel(self, request: Request, url_args: Dict, **_kwargs) -> Response:
        response_t = get_response_type(request)
        submodel = self._get_submodel(url_args)
        submodel.update_from(HTTPApiDecoder.request_body(request, model.Submodel, is_stripped_request(request)))
        submodel.commit()
        return response_t()

    def get_submodel_submodel_elements(self, request: Request, url_args: Dict, **_kwargs) -> Response:
        response_t = get_response_type(request)
        submodel_elements, cursor = self._get_submodel_submodel_elements(request, url_args)
        return response_t(list(submodel_elements), cursor=cursor, stripped=is_stripped_request(request))

    def get_submodel_submodel_elements_metadata(self, request: Request, url_args: Dict, **_kwargs) -> Response:
        response_t = get_response_type(request)
        submodel_elements, cursor = self._get_submodel_submodel_elements(request, url_args)
        return response_t(list(submodel_elements), cursor=cursor, stripped=True)

    def get_submodel_submodel_elements_reference(self, request: Request, url_args: Dict, **_kwargs) -> Response:
        response_t = get_response_type(request)
        submodel_elements, cursor = self._get_submodel_submodel_elements(request, url_args)
        references: list[model.ModelReference] = [model.ModelReference.from_referable(element) for element in
                                                  list(submodel_elements)]
        return response_t(references, cursor=cursor, stripped=is_stripped_request(request))

    def get_submodel_submodel_elements_id_short_path(self, request: Request, url_args: Dict, **_kwargs) -> Response:
        response_t = get_response_type(request)
        submodel_element = self._get_submodel_submodel_elements_id_short_path(url_args)
        return response_t(submodel_element, stripped=is_stripped_request(request))

    def get_submodel_submodel_elements_id_short_path_metadata(self, request: Request, url_args: Dict, **_kwargs) \
            -> Response:
        response_t = get_response_type(request)
        submodel_element = self._get_submodel_submodel_elements_id_short_path(url_args)
        return response_t(submodel_element, stripped=True)

    def get_submodel_submodel_elements_id_short_path_reference(self, request: Request, url_args: Dict, **_kwargs)\
            -> Response:
        response_t = get_response_type(request)
        submodel_element = self._get_submodel_submodel_elements_id_short_path(url_args)
        reference = model.ModelReference.from_referable(submodel_element)
        return response_t(reference, stripped=is_stripped_request(request))

    def post_submodel_submodel_elements_id_short_path(self, request: Request, url_args: Dict, map_adapter: MapAdapter):
        response_t = get_response_type(request)
        submodel = self._get_submodel(url_args)
        id_short_path = url_args.get("id_shorts", [])
        parent = self._get_submodel_or_nested_submodel_element(submodel, id_short_path)
        if not isinstance(parent, model.UniqueIdShortNamespace):
            raise BadRequest(f"{parent!r} is not a namespace, can't add child submodel element!")
        # TODO: remove the following type: ignore comment when mypy supports abstract types for Type[T]
        # see https://github.com/python/mypy/issues/5374
        new_submodel_element = HTTPApiDecoder.request_body(request, model.SubmodelElement,  # type: ignore
                                                           is_stripped_request(request))
        try:
            parent.add_referable(new_submodel_element)
        except model.AASConstraintViolation as e:
            if e.constraint_id != 22:
                raise
            raise Conflict(f"SubmodelElement with idShort {new_submodel_element.id_short} already exists "
                           f"within {parent}!")
        created_resource_url = map_adapter.build(self.get_submodel_submodel_elements_id_short_path, {
            "submodel_id": submodel.id,
            "id_shorts": id_short_path + [new_submodel_element.id_short]
        }, force_external=True)
        return response_t(new_submodel_element, status=201, headers={"Location": created_resource_url})

    def put_submodel_submodel_elements_id_short_path(self, request: Request, url_args: Dict, **_kwargs) -> Response:
        response_t = get_response_type(request)
        submodel_element = self._get_submodel_submodel_elements_id_short_path(url_args)
        # TODO: remove the following type: ignore comment when mypy supports abstract types for Type[T]
        # see https://github.com/python/mypy/issues/5374
        new_submodel_element = HTTPApiDecoder.request_body(request, model.SubmodelElement,  # type: ignore
                                                           is_stripped_request(request))
        submodel_element.update_from(new_submodel_element)
        submodel_element.commit()
        return response_t()

    def delete_submodel_submodel_elements_id_short_path(self, request: Request, url_args: Dict, **_kwargs) \
            -> Response:
        response_t = get_response_type(request)
        submodel = self._get_submodel(url_args)
        id_short_path: List[str] = url_args["id_shorts"]
        parent: model.UniqueIdShortNamespace = self._expect_namespace(
            self._get_submodel_or_nested_submodel_element(submodel, id_short_path[:-1]),
            id_short_path[-1]
        )
        self._namespace_submodel_element_op(parent, parent.remove_referable, id_short_path[-1])
        return response_t()

    def get_submodel_submodel_element_attachment(self, request: Request, url_args: Dict, **_kwargs) \
            -> Response:
        submodel_element = self._get_submodel_submodel_elements_id_short_path(url_args)
        if not isinstance(submodel_element, (model.Blob, model.File)):
            raise BadRequest(f"{submodel_element!r} is not a Blob or File, no file content to download!")
        if submodel_element.value is None:
            raise NotFound(f"{submodel_element!r} has no attachment!")

        value: bytes
        if isinstance(submodel_element, model.Blob):
            value = submodel_element.value
        else:
            if not submodel_element.value.startswith("/"):
                raise BadRequest(f"{submodel_element!r} references an external file: {submodel_element.value}")
            bytes_io = io.BytesIO()
            try:
                self.file_store.write_file(submodel_element.value, bytes_io)
            except KeyError:
                raise NotFound(f"No such file: {submodel_element.value}")
            value = bytes_io.getvalue()

        # Blob and File both have the content_type attribute
        return Response(value, content_type=submodel_element.content_type)  # type: ignore[attr-defined]

    def put_submodel_submodel_element_attachment(self, request: Request, url_args: Dict, **_kwargs) -> Response:
        response_t = get_response_type(request)
        submodel_element = self._get_submodel_submodel_elements_id_short_path(url_args)

        # spec allows PUT only for File, not for Blob
        if not isinstance(submodel_element, model.File):
            raise BadRequest(f"{submodel_element!r} is not a File, no file content to update!")

        if submodel_element.value is not None:
            raise Conflict(f"{submodel_element!r} already references a file!")

        filename = request.form.get('fileName')
        if filename is None:
            raise BadRequest(f"No 'fileName' specified!")

        if not filename.startswith("/"):
            raise BadRequest(f"Given 'fileName' doesn't start with a slash (/): {filename}")

        file_storage: Optional[FileStorage] = request.files.get('file')
        if file_storage is None:
            raise BadRequest(f"Missing file to upload")

        if file_storage.mimetype != submodel_element.content_type:
            raise werkzeug.exceptions.UnsupportedMediaType(
                f"Request body is of type {file_storage.mimetype!r}, "
                f"while {submodel_element!r} has content_type {submodel_element.content_type!r}!")

        submodel_element.value = self.file_store.add_file(filename, file_storage.stream, submodel_element.content_type)
        submodel_element.commit()
        return response_t()

    def delete_submodel_submodel_element_attachment(self, request: Request, url_args: Dict, **_kwargs) \
            -> Response:
        response_t = get_response_type(request)
        submodel_element = self._get_submodel_submodel_elements_id_short_path(url_args)
        if not isinstance(submodel_element, (model.Blob, model.File)):
            raise BadRequest(f"{submodel_element!r} is not a Blob or File, no file content to delete!")

        if submodel_element.value is None:
            raise NotFound(f"{submodel_element!r} has no attachment!")

        if isinstance(submodel_element, model.Blob):
            submodel_element.value = None
        else:
            if not submodel_element.value.startswith("/"):
                raise BadRequest(f"{submodel_element!r} references an external file: {submodel_element.value}")
            try:
                self.file_store.delete_file(submodel_element.value)
            except KeyError:
                pass
            submodel_element.value = None

        submodel_element.commit()
        return response_t()

    def get_submodel_submodel_element_qualifiers(self, request: Request, url_args: Dict, **_kwargs) \
            -> Response:
        response_t = get_response_type(request)
        submodel = self._get_submodel(url_args)
        sm_or_se = self._get_submodel_or_nested_submodel_element(submodel, url_args.get("id_shorts", []))
        qualifier_type = url_args.get("qualifier_type")
        if qualifier_type is None:
            return response_t(list(sm_or_se.qualifier))
        return response_t(self._qualifiable_qualifier_op(sm_or_se, sm_or_se.get_qualifier_by_type, qualifier_type))

    def post_submodel_submodel_element_qualifiers(self, request: Request, url_args: Dict, map_adapter: MapAdapter) \
            -> Response:
        response_t = get_response_type(request)
        submodel_identifier = url_args["submodel_id"]
        submodel = self._get_submodel(url_args)
        id_shorts: List[str] = url_args.get("id_shorts", [])
        sm_or_se = self._get_submodel_or_nested_submodel_element(submodel, id_shorts)
        qualifier = HTTPApiDecoder.request_body(request, model.Qualifier, is_stripped_request(request))
        if sm_or_se.qualifier.contains_id("type", qualifier.type):
            raise Conflict(f"Qualifier with type {qualifier.type} already exists!")
        sm_or_se.qualifier.add(qualifier)
        sm_or_se.commit()
        created_resource_url = map_adapter.build(self.get_submodel_submodel_element_qualifiers, {
            "submodel_id": submodel_identifier,
            "id_shorts": id_shorts if len(id_shorts) != 0 else None,
            "qualifier_type": qualifier.type
        }, force_external=True)
        return response_t(qualifier, status=201, headers={"Location": created_resource_url})

    def put_submodel_submodel_element_qualifiers(self, request: Request, url_args: Dict, map_adapter: MapAdapter) \
            -> Response:
        response_t = get_response_type(request)
        submodel_identifier = url_args["submodel_id"]
        submodel = self._get_submodel(url_args)
        id_shorts: List[str] = url_args.get("id_shorts", [])
        sm_or_se = self._get_submodel_or_nested_submodel_element(submodel, id_shorts)
        new_qualifier = HTTPApiDecoder.request_body(request, model.Qualifier, is_stripped_request(request))
        qualifier_type = url_args["qualifier_type"]
        qualifier = self._qualifiable_qualifier_op(sm_or_se, sm_or_se.get_qualifier_by_type, qualifier_type)
        qualifier_type_changed = qualifier_type != new_qualifier.type
        if qualifier_type_changed and sm_or_se.qualifier.contains_id("type", new_qualifier.type):
            raise Conflict(f"A qualifier of type {new_qualifier.type!r} already exists for {sm_or_se!r}")
        sm_or_se.remove_qualifier_by_type(qualifier.type)
        sm_or_se.qualifier.add(new_qualifier)
        sm_or_se.commit()
        if qualifier_type_changed:
            created_resource_url = map_adapter.build(self.get_submodel_submodel_element_qualifiers, {
                "submodel_id": submodel_identifier,
                "id_shorts": id_shorts if len(id_shorts) != 0 else None,
                "qualifier_type": new_qualifier.type
            }, force_external=True)
            return response_t(new_qualifier, status=201, headers={"Location": created_resource_url})
        return response_t(new_qualifier)

    def delete_submodel_submodel_element_qualifiers(self, request: Request, url_args: Dict, **_kwargs) \
            -> Response:
        response_t = get_response_type(request)
        submodel = self._get_submodel(url_args)
        id_shorts: List[str] = url_args.get("id_shorts", [])
        sm_or_se = self._get_submodel_or_nested_submodel_element(submodel, id_shorts)
        qualifier_type = url_args["qualifier_type"]
        self._qualifiable_qualifier_op(sm_or_se, sm_or_se.remove_qualifier_by_type, qualifier_type)
        sm_or_se.commit()
        return response_t()


if __name__ == "__main__":
    from werkzeug.serving import run_simple
    from basyx.aas.examples.data.example_aas import create_full_example
    run_simple("localhost", 8080, WSGIApp(create_full_example(), aasx.DictSupplementaryFileContainer()),
               use_debugger=True, use_reloader=True)<|MERGE_RESOLUTION|>--- conflicted
+++ resolved
@@ -399,11 +399,8 @@
 
 
 class WSGIApp:
-<<<<<<< HEAD
-    def __init__(self, object_store: model.AbstractObjectStore, base_path: str = "/api/v3.0"):
-=======
-    def __init__(self, object_store: model.AbstractObjectStore, file_store: aasx.AbstractSupplementaryFileContainer):
->>>>>>> 610ca9cf
+    def __init__(self, object_store: model.AbstractObjectStore, file_store: aasx.AbstractSupplementaryFileContainer,
+                 base_path: str = "/api/v3.0"):
         self.object_store: model.AbstractObjectStore = object_store
         self.file_store: aasx.AbstractSupplementaryFileContainer = file_store
         self.url_map = werkzeug.routing.Map([
